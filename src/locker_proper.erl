--- conflicted
+++ resolved
@@ -5,13 +5,8 @@
 
 -record(state, {master_leases, replicated_leases}).
 
-<<<<<<< HEAD
 -define(MASTERS, [host_name("a")]).
 -define(REPLICAS, [host_name("b")]).
-=======
--define(MASTERS, ['a@vulcan']).
--define(REPLICAS, ['b@vulcan']).
->>>>>>> a386ed5b
 
 test() ->
     proper:quickcheck(prop_lock_release()).
@@ -56,7 +51,8 @@
     oneof([{call, ?MODULE, lock, [get_node(), key(), value()]}] ++
               [{call, ?MODULE, read, [get_node(), key()]}] ++
               [?LET({Key, Value}, elements(S#state.master_leases),
-                    {call, ?MODULE, release, [get_node(), Key, Value]}) || Leases] ++
+                    {call, ?MODULE, release,
+                     [get_node(), Key, Value]}) || Leases] ++
               [{call, ?MODULE, update, [get_node(), key(), value(), value()]}
                 || Leases] ++
               [{call, ?MODULE, replicate, []}]
@@ -99,9 +95,10 @@
 next_state(S, _V, {call, _, release, [_, Key, Value]}) ->
     case lists:member({Key, Value}, S#state.master_leases) of
         true ->
-            S#state{master_leases = lists:delete({Key, Value}, S#state.master_leases),
-                    replicated_leases = lists:delete({Key, Value},
-                                                     S#state.replicated_leases)};
+            S#state{master_leases = lists:delete({Key, Value},
+                                                 S#state.master_leases),
+                    replicated_leases =
+                        lists:delete({Key, Value}, S#state.replicated_leases)};
         false ->
             S
     end;
@@ -172,7 +169,7 @@
 
 setup(Name) when is_atom(Name) ->
     {ok, Node} = slave:start_link(list_to_atom(net_adm:localhost()), Name),
-    true = rpc:call(Node, code, add_path, ["deps/locker/ebin"]),
+    true = rpc:call(Node, code, add_path, ["ebin"]),
     {ok, _} = rpc:call(Node, locker, start_link, [1]),
 
     {ok, _, _, R1, R2, R3} = rpc:call(Node, locker, get_debug_state, []),
