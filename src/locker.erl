%% @doc Distributed consistent key-value store
%%
%% Reads use the local copy, all data is replicated to all nodes.
%%
%% Writing is done in two phases, in the first phase the key is
%% locked, if a quorum can be made, the value is written.

-module(locker).
-behaviour(gen_server).
-author('Knut Nesheim <knutin@gmail.com>').

%% API
-export([start_link/1, start_link/4]).
-export([set_w/2, set_nodes/3]).

<<<<<<< HEAD
-export([lock/2, lock/3, update/3, update/4, extend_lease/3, release/2,
         wait_for/2]).
=======
-export([lock/2, lock/3, lock/4, extend_lease/3, release/2, release/3]).
-export([wait_for/2, wait_for_release/2]).
>>>>>>> a386ed5b
-export([dirty_read/1, master_dirty_read/1]).
-export([lag/0, summary/0]).


-export([get_write_lock/4, do_write/6, release_write_lock/3]).
-export([get_meta/0, get_meta_ets/1, get_debug_state/0]).

-export([now_to_seconds/0]).

%% gen_server callbacks
-export([init/1, handle_call/3, handle_cast/2, handle_info/2,
         terminate/2, code_change/3]).

-record(state, {
          %% The masters queue writes in the trans_log for batching to
          %% the replicas, triggered every N milliseconds by the
          %% push_replica timer
          trans_log = [],

          %% Clients can wait for a key to become locked
          waiters = [],

          %% Clients can wait for a lock to be released
          release_waiters = [],

          %% Previous point of expiration, no keys older than this
          %% point should exist
          prev_expire_point,

          %% Timer references
          lease_expire_ref,
          write_locks_expire_ref,
          push_trans_log_ref
}).

-define(LEASE_LENGTH, 2000).
-define(DB, locker_db).
-define(LOCK_DB, locker_lock_db).
-define(META_DB, locker_meta_db).
-define(EXPIRE_DB, locker_expire_db).

%%%===================================================================
%%% API
%%%===================================================================

start_link(W) ->
    start_link(W, 1000, 1000, 100).

start_link(W, LeaseExpireInterval, LockExpireInterval, PushTransInterval) ->
    Args = [W, LeaseExpireInterval, LockExpireInterval, PushTransInterval],
    gen_server:start_link({local, ?MODULE}, ?MODULE, Args, []).

lock(Key, Value) ->
    lock(Key, Value, ?LEASE_LENGTH).

lock(Key, Value, LeaseLength) ->
    lock(Key, Value, LeaseLength, 5000).

%% @doc: Tries to acquire the lock. In case of unreachable nodes, the
%% timeout is 1 second per node which might need tuning. Returns {ok,
%% W, V, C} where W is the number of agreeing nodes required for a
%% quorum, V is the number of nodes that voted in favor of this lock
%% in the case of contention and C is the number of nodes who
%% acknowledged commit of the lock successfully.
lock(Key, Value, LeaseLength, Timeout) ->
    Nodes = get_meta_ets(nodes),
    W = get_meta_ets(w),

    %% Try getting the write lock on all nodes
    {Tag, RequestReplies, _BadNodes} = get_write_lock(Nodes, Key, not_found, Timeout),

    case ok_responses(RequestReplies) of
        {OkNodes, _} when length(OkNodes) >= W ->
            %% Majority of nodes gave us the lock, go ahead and do the
            %% write on all masters. The write also releases the
            %% lock. Replicas are synced asynchronously by the
            %% masters.
            {WriteReplies, _} = do_write(Nodes,
                                         Tag, Key, Value,
                                         LeaseLength, Timeout),
            {OkWrites, _} = ok_responses(WriteReplies),
            {ok, W, length(OkNodes), length(OkWrites)};
        _ ->
            {_AbortReplies, _} = release_write_lock(Nodes, Tag, Timeout),
            {error, no_quorum}
    end.

update(Key, Value, NewValue) ->
    update(Key, Value, NewValue, 5000).

%% @doc: Tries to update the lock. The update only happens if an existing
%% value of the lock corresponds to the given Value within the W number of
%% master nodes.
%% Returns the same tuple as in lock/4 case.
update(Key, Value, NewValue, Timeout) ->
    Nodes = get_meta_ets(nodes),
    W = get_meta_ets(w),

    %% Try getting the write lock on all nodes
    {Tag, RequestReplies, _BadNodes} = get_write_lock(Nodes, Key, Value,
                                                      Timeout),

    case ok_responses(RequestReplies) of
        {OkNodes, _} when length(OkNodes) >= W ->
            {UpdateReplies, _} = do_update(Nodes, Tag, Key, NewValue, Timeout),
            {OkUpdates, _} = ok_responses(UpdateReplies),
            {ok, W, length(OkNodes), length(OkUpdates)};
        _ ->
            {_AbortReplies, _} = release_write_lock(Nodes, Tag, Timeout),
            {error, no_quorum}
    end.

%% @doc: Waits for the key to become available on the local node. If a
%% value is already available, returns immediately, otherwise it will
%% return within the timeout. In case of timeout, the caller might get
%% a reply anyway if it sent at the same time as the timeout.
wait_for(Key, Timeout) ->
    case dirty_read(Key) of
        {ok, Value} ->
            {ok, Value};
        {error, not_found} ->
            gen_server:call(locker, {wait_for, Key, Timeout}, Timeout)
    end.

wait_for_release(Key, Timeout) ->
    gen_server:call(locker, {wait_for_release, Key, Timeout}, Timeout).

release(Key, Value) ->
    release(Key, Value, 5000).

release(Key, Value, Timeout) ->
    Nodes = get_meta_ets(nodes),
    Replicas = get_meta_ets(replicas),
    W = get_meta_ets(w),

    %% Try getting the write lock on all nodes
    {Tag, WriteLockReplies, _} = get_write_lock(Nodes, Key, Value, Timeout),

    case ok_responses(WriteLockReplies) of
        {OkNodes, _} when length(OkNodes) >= W ->
            Request = {release, Key, Value, Tag},
            {ReleaseReplies, _BadNodes} =
                gen_server:multi_call(Nodes ++ Replicas, locker, Request, Timeout),

            {OkWrites, _} = ok_responses(ReleaseReplies),

            {ok, W, length(OkNodes), length(OkWrites)};
        _ ->
            {_AbortReplies, _} = release_write_lock(Nodes, Tag, Timeout),
            {error, no_quorum}
    end.


extend_lease(Key, Value, LeaseLength) ->
    extend_lease(Key, Value, LeaseLength, 5000).

%% @doc: Extends the lease for the lock on all nodes that are up. What
%% really happens is that the expiration is scheduled for (now + lease
%% time), to allow for nodes that just joined to set the correct
%% expiration time without knowing the start time of the lease.
extend_lease(Key, Value, LeaseLength, Timeout) ->
    Nodes = get_meta_ets(nodes),
    W = get_meta_ets(w),

    {Tag, WriteLockReplies, _} = get_write_lock(Nodes, Key, Value, Timeout),

    case ok_responses(WriteLockReplies) of
        {N, _E} when length(N) >= W ->

            Request = {extend_lease, Tag, Key, Value, LeaseLength},
            {Replies, _} = gen_server:multi_call(Nodes, locker, Request, Timeout),
            {_, FailedExtended} = ok_responses(Replies),
            release_write_lock(FailedExtended, Tag, Timeout),
            ok;
        _ ->
            {_AbortReplies, _} = release_write_lock(Nodes, Tag, Timeout),
            {error, no_quorum}
    end.

%% @doc: A dirty read does not create a read-quorum so consistency is
%% not guaranteed. The value is read directly from a local ETS-table,
%% so the performance should be very high.
dirty_read(Key) ->
    case ets:lookup(?DB, Key) of
        [{Key, Value, _Lease}] ->
            {ok, Value};
        [] ->
            {error, not_found}
    end.

%% @doc: Execute a dirty read on the master. Same caveats as for
%% dirty_read/1
master_dirty_read(Key) ->
    [Master | _Masters] = get_meta_ets(nodes),
    rpc:call(Master, locker, dirty_read, [Key]).

%%
%% Helpers for operators
%%

lag() ->
    Key = {'__lock_lag_probe', os:timestamp()},
    {Time, Result} = timer:tc(fun() ->
                                      lock(Key, foo, 2000)
                              end),
    release(Key, foo),
    {Time / 1000, Result}.

summary() ->
    {ok, WriteLocks, Leases,
     _LeaseExpireRef, _WriteLocksExpireRef, _PushTranslogRef} =
        get_debug_state(),
    [{write_locks, length(WriteLocks)},
     {leases, length(Leases)}].

get_meta() ->
    {get_meta_ets(nodes), get_meta_ets(replicas), get_meta_ets(w)}.



%%
%% Helpers
%%

get_write_lock(Nodes, Key, Value, Timeout) ->
    Tag = make_ref(),
    Request = {get_write_lock, Key, Value, Tag},
    {Replies, Down} = gen_server:multi_call(Nodes, locker, Request, Timeout),
    {Tag, Replies, Down}.

do_write(Nodes, Tag, Key, Value, LeaseLength, Timeout) ->
    gen_server:multi_call(Nodes, locker,
                          {write, Tag, Key, Value, LeaseLength},
                          Timeout).

do_update(Nodes, Tag, Key, Value, Timeout) ->
    gen_server:multi_call(Nodes, locker,
                          {update, Tag, Key, Value},
                          Timeout).

release_write_lock(Nodes, Tag, Timeout) ->
    gen_server:multi_call(Nodes, locker, {release_write_lock, Tag}, Timeout).

get_meta_ets(Key) ->
    case ets:lookup(?META_DB, Key) of
        [] ->
            throw({locker, no_such_meta_key});
        [{Key, Value}] ->
            Value
    end.



%% @doc: Replaces the primary and replica node list on all nodes in
%% the cluster. Assumes no failures.
set_nodes(Cluster, Primaries, Replicas) ->
    {_Replies, []} = gen_server:multi_call(Cluster, locker,
                                           {set_nodes, Primaries, Replicas}),
    ok.

set_w(Cluster, W) when is_integer(W) ->
    {_Replies, []} = gen_server:multi_call(Cluster, locker, {set_w, W}),
    ok.

get_debug_state() ->
    gen_server:call(?MODULE, get_debug_state).

%%%===================================================================
%%% gen_server callbacks
%%%===================================================================
init([W, LeaseExpireInterval, LockExpireInterval, PushTransInterval]) ->
    ?DB = ets:new(?DB, [named_table, protected, set,
                        {read_concurrency, true},
                        {write_concurrency, true}]),

    ?LOCK_DB = ets:new(?LOCK_DB, [named_table, protected, set]),
    ?EXPIRE_DB = ets:new(?EXPIRE_DB, [named_table, protected, bag]),


    ?META_DB = ets:new(?META_DB, [named_table, protected, set,
                                  {read_concurrency, true}]),
    ets:insert(?META_DB, {w, W}),
    ets:insert(?META_DB, {nodes, []}),
    ets:insert(?META_DB, {replicas, []}),


    {ok, LeaseExpireRef} = timer:send_interval(LeaseExpireInterval, expire_leases),
    {ok, WriteLocksExpireRef} = timer:send_interval(LockExpireInterval, expire_locks),
    {ok, PushTransLog} = timer:send_interval(PushTransInterval, push_trans_log),
    {ok, #state{lease_expire_ref = LeaseExpireRef,
                write_locks_expire_ref = WriteLocksExpireRef,
                push_trans_log_ref = PushTransLog,
                prev_expire_point = now_to_seconds()}}.


%%
%% WRITE-LOCKS
%%

handle_call({get_write_lock, Key, Value, Tag}, _From, State) ->
    %% Phase 1: Grant a write lock on the key if the value in the
    %% database is what the coordinator expects. If the atom
    %% 'not_found' is given as the expected value, the lock is granted
    %% if the key does not exist.
    %%
    %% Only one lock per key is allowed. Timeouts are triggered when
    %% expiring leases.

    case is_locked(Key) of
        true ->
            %% Key already has a write lock
            {reply, {error, already_locked}, State};
        false ->
            case ets:lookup(?DB, Key) of
                [{Key, DbValue, _Expire}] when DbValue =:= Value ->
                    set_lock(Tag, Key),
                    {reply, ok, State};
                [] when Value =:= not_found->
                    set_lock(Tag, Key),
                    {reply, ok, State};
                _Other ->
                    {reply, {error, not_expected_value}, State}
            end
    end;

handle_call({release_write_lock, Tag}, _From, State) ->
    del_lock(Tag),
    {reply, ok, State};


%%
%% DATABASE OPERATIONS
%%

handle_call({write, LockTag, Key, Value, LeaseLength}, _From,
            #state{trans_log = TransLog} = State) ->
    %% Database write. LockTag might be a valid write-lock, in which
    %% case it is deleted to avoid the extra round-trip of explicit
    %% delete. If it is not valid, we assume the coordinator had a
    %% quorum before writing.
    del_lock(LockTag),
    ExpireAt = expire_at(LeaseLength),
    ets:insert(?DB, {Key, Value, ExpireAt}),
    schedule_expire(ExpireAt, Key),

    NewTransLog = [{write, Key, Value, LeaseLength} | TransLog],
    {reply, ok, State#state{trans_log = NewTransLog}};

handle_call({update, LockTag, Key, Value}, _From,
            #state{trans_log = TransLog} = State) ->
    del_lock(LockTag),

    case ets:lookup(?DB, Key) of
        [{Key, _Value, ExpireAt}] ->
            %% Update the lock
            ets:insert(?DB, {Key, Value, ExpireAt});
        [] ->
            %% Lock not found (most likely it has expired after acquiring write
            %% lock)
            ok
    end,

    NewTransLog = [{update, Key, Value} | TransLog],
    {reply, ok, State#state{trans_log = NewTransLog}};

%%
%% LEASES
%%

handle_call({extend_lease, LockTag, Key, Value, ExtendLength}, _From,
            #state{trans_log = TransLog} = State) ->
    %% Extending a lease sets a new expire time. As the coordinator
    %% holds a write lock on the key, it validation has already been
    %% done

    del_lock(LockTag),
    delete_expire(expires(Key), Key),

    ExpireAt = expire_at(ExtendLength),
    ets:insert(?DB, {Key, Value, ExpireAt}),
    schedule_expire(ExpireAt, Key),

    NewTransLog = [{extend_lease, Key, Value, ExtendLength} | TransLog],
    {reply, ok, State#state{trans_log = NewTransLog}};


handle_call({release, Key, Value, LockTag}, _From,
            #state{trans_log = TransLog} = State) ->
    {Reply, NewState} =
        case ets:lookup(?DB, Key) of
            [{Key, Value, ExpireAt}] ->
                del_lock(LockTag),
                ets:delete(?DB, Key),
                delete_expire(ExpireAt, Key),

                NewTransLog = [{release, Key} | TransLog],
                {ok, State#state{trans_log = NewTransLog}};

            [{Key, _OtherValue, _}] ->
                {{error, not_owner}, State};
            [] ->
                {{error, not_found}, State}
        end,
    NewWaiters = notify_release_waiter(Key, released, NewState#state.release_waiters),
    {reply, Reply, NewState#state{release_waiters = NewWaiters}};

%%
%% WAIT-FOR
%%

handle_call({wait_for, Key, Timeout}, From, #state{waiters = Waiters} = State) ->
    %% 'From' waits for the given key to become available, using
    %% gen_server:call/3. We will reply when replaying the transaction
    %% log. If we do not have a response within the given timeout, the
    %% reply is discarded.
    {noreply, State#state{waiters = [{Key, From, now_to_ms() + Timeout} | Waiters]}};

handle_call({wait_for_release, Key, Timeout}, From,
            #state{release_waiters = Waiters} = State) ->
    %% 'From' waits for the given key lock to become released, using
    %% gen_server:call/3. We will reply when replaying the transaction
    %% log. If we do not have a response within the given timeout, the
    %% reply is discarded.
    {noreply, State#state{release_waiters = [{Key, From, now_to_ms() + Timeout} | Waiters]}};


%%
%% ADMINISTRATION
%%

handle_call({set_w, W}, _From, State) ->
    ets:insert(?META_DB, {w, W}),
    {reply, ok, State};

handle_call({set_nodes, Primaries, Replicas}, _From, State) ->
    ets:insert(?META_DB, {nodes, ordsets:to_list(
                                   ordsets:from_list(Primaries))}),
    ets:insert(?META_DB, {replicas, ordsets:to_list(
                                      ordsets:from_list(Replicas))}),
    {reply, ok, State};

handle_call(get_debug_state, _From, State) ->
    {reply, {ok, ets:tab2list(?LOCK_DB),
             ets:tab2list(?DB),
             State#state.lease_expire_ref,
             State#state.write_locks_expire_ref,
             State#state.push_trans_log_ref}, State}.


%%
%% REPLICATION
%%

handle_cast({trans_log, _FromNode, TransLog}, State0) ->
    %% Replay transaction log.

    %% In the future, we might want to offset the lease length in the
    %% master before writing it to the log to ensure the lease length
    %% is at least reasonably similar for all replicas.
    Now = now_to_ms(),
    ReplayF =
        fun ({write, Key, Value, LeaseLength}, State) ->
                %% With multiple masters, we will get multiple writes
                %% for the same key. The last write will win for the
                %% lease db, but make sure we only have one entry in the
                %% expire table.
                delete_expire(expires(Key), Key),

                ExpireAt = expire_at(LeaseLength),
                ets:insert(?DB, {Key, Value, ExpireAt}),
                schedule_expire(ExpireAt, Key),

                NewWaiters = notify_lock_waiter(Now, Key, Value, State#state.waiters),
                State#state{waiters = NewWaiters};

            ({extend_lease, Key, Value, ExtendLength}, State) ->
                delete_expire(expires(Key), Key),

                ExpireAt = expire_at(ExtendLength),
                ets:insert(?DB, {Key, Value, ExpireAt}),
                schedule_expire(ExpireAt, Key),

                State;

          ({release, Key}, State) ->
              %% Due to replication lag, the key might already have
              %% been expired in which case we simply do nothing
              case ets:lookup(?DB, Key) of
                  [{Key, _Value, ExpireAt}] ->
                      delete_expire(ExpireAt, Key),
                      ets:delete(?DB, Key);
                  [] ->
                      ok
              end,
                State;

            ({update, Key, Value}, State) ->
                delete_expire(expires(Key), Key),

                case ets:lookup(?DB, Key) of
                    [{Key, _Value, ExpireAt}] ->
                        ets:insert(?DB, {Key, Value, ExpireAt}),
                        %% If removal of expired locks and updates were handled
                        %% by multiple processes, i.e. in non-sequential order,
                        %% then it would be possible to end up in a situation,
                        %% in which expired lock has been re-inserted. Calling
                        %% scedule_expire/2 after updating the lock prevents
                        %% from that.
                        schedule_expire(ExpireAt, Key);
                    [] ->
                        %% Lock has been expired
                        ok
                end,

                State

        end,

    NewState = lists:foldl(ReplayF, State0, TransLog),

    {noreply, NewState};

handle_cast(Msg, State) ->
    {stop, {badmsg, Msg}, State}.

%%
%% SYSTEM EVENTS
%%


handle_info(expire_leases, State) ->
    %% Delete any leases that has expired. There might be writes in
    %% flight, but they have already been validated in the locking
    %% phase and will be written regardless of what is in the db.

    Now = now_to_seconds(),
    Expired = lists:flatmap(fun (T) -> ets:lookup(?EXPIRE_DB, T) end,
                            lists:seq(State#state.prev_expire_point, Now)),

    ReleaseLockAndNotifyWaiters =
        fun ({At, Key}, RemainingWaiters) ->
                delete_expire(At, Key),
                ets:delete(?DB, Key),
                notify_release_waiter(Key, released, RemainingWaiters)
        end,
    NewWaiters = lists:foldl(ReleaseLockAndNotifyWaiters,
                             State#state.release_waiters, Expired),
    {noreply, State#state{prev_expire_point = Now,
                          release_waiters = NewWaiters}};

handle_info(expire_locks, State) ->
    %% Make a table scan of the write locks. There should be very few
    %% (<1000) writes in progress at any time, so a full scan is
    %% ok. Optimize like the leases if needed.
    Now = now_to_seconds(),
    ets:select_delete(?LOCK_DB,
                      [{ {'_', '_', '$1'}, [{'<', '$1', Now}], [true] }]),

    {noreply, State};

handle_info(push_trans_log, #state{trans_log = TransLog} = State) ->
    %% Push transaction log to *all* replicas. With multiple masters,
    %% each replica will receive the same write multiple times.
    Msg = {trans_log, node(), lists:reverse(TransLog)},
    gen_server:abcast(get_meta_ets(replicas), locker, Msg),
    {noreply, State#state{trans_log = []}};

handle_info(_Info, State) ->
    {noreply, State}.

terminate(_Reason, _State) ->
    ok.

code_change(_OldVsn, State, _Extra) ->
    {ok, State}.

%%%===================================================================
%%% Internal functions
%%%===================================================================

%% Notify waiter on a lock that the lock has been taken.
notify_lock_waiter(Now, Key, Value, AllWaiters) ->
    KeyWaiter = fun ({K, _, _}) when Key =:= K -> true;
                    (_) -> false
                end,
    ReplyIfNotExpired =
        fun ({_, From, Expire}) when Expire > Now ->
                gen_server:reply(From, {ok, Value});
            (_) ->
                ok
        end,
    {KeyWaiters, OtherWaiters} = lists:partition(KeyWaiter, AllWaiters),
    lists:foreach(ReplyIfNotExpired, KeyWaiters),
    OtherWaiters.

%% Notify waiter of a release of a lock, even if it is expired.
notify_release_waiter(Key, Value, AllWaiters) ->
    KeyWaiter = fun ({K, _, _}) when Key =:= K -> true;
                    (_) -> false
                end,
    Reply = fun ({_, From, _Expire}) -> gen_server:reply(From, {ok, Value}) end,
    {KeyWaiters, OtherWaiters} = lists:partition(KeyWaiter, AllWaiters),
    lists:foreach(Reply, KeyWaiters),
    OtherWaiters.

now_to_seconds() ->
    now_to_seconds(os:timestamp()).

now_to_seconds(Now) ->
    {MegaSeconds, Seconds, _} = Now,
    MegaSeconds * 1000000 + Seconds.

now_to_ms() ->
    now_to_ms(os:timestamp()).

now_to_ms({MegaSecs,Secs,MicroSecs}) ->
    (MegaSecs * 1000000 + Secs) * 1000 + MicroSecs div 1000.

ok_responses(Replies) ->
    lists:partition(fun ({_, ok}) -> true;
                        (_)       -> false
                    end, Replies).


%%
%% EXPIRATION
%%

schedule_expire(At, Key) ->
    true = ets:insert(?EXPIRE_DB, {At, Key}),
    ok.

delete_expire(At, Key) ->
    ets:delete_object(?EXPIRE_DB, {At, Key}),
    ok.

expire_at(Length) ->
    trunc(now_to_seconds() + (Length/1000)).

expires(Key) ->
    case ets:lookup(?DB, Key) of
        [{Key, _Value, ExpireAt}] ->
            ExpireAt;
        [] ->
            []
    end.


%%
%% WRITE-LOCKS
%%

is_locked(Key) ->
    ets:match(?LOCK_DB, {Key, '_', '_'}) =/= [].

set_lock(Tag, Key) ->
    ets:insert_new(?LOCK_DB, {Key, Tag, now_to_seconds() + 10}).

del_lock(Tag) ->
    ets:match_delete(?LOCK_DB, {'_', Tag, '_'}).

dbg(S1,S2) ->
    io:format("====================================~n"),
    io:format("~p: ~p~n", [S1,S2]),
    io:format("====================================~n").<|MERGE_RESOLUTION|>--- conflicted
+++ resolved
@@ -13,13 +13,9 @@
 -export([start_link/1, start_link/4]).
 -export([set_w/2, set_nodes/3]).
 
-<<<<<<< HEAD
--export([lock/2, lock/3, update/3, update/4, extend_lease/3, release/2,
-         wait_for/2]).
-=======
--export([lock/2, lock/3, lock/4, extend_lease/3, release/2, release/3]).
+-export([lock/2, lock/3, lock/4, update/3, update/4,
+         extend_lease/3,release/2, release/3]).
 -export([wait_for/2, wait_for_release/2]).
->>>>>>> a386ed5b
 -export([dirty_read/1, master_dirty_read/1]).
 -export([lag/0, summary/0]).
 
@@ -238,8 +234,6 @@
 get_meta() ->
     {get_meta_ets(nodes), get_meta_ets(replicas), get_meta_ets(w)}.
 
-
-
 %%
 %% Helpers
 %%
@@ -270,8 +264,6 @@
         [{Key, Value}] ->
             Value
     end.
-
-
 
 %% @doc: Replaces the primary and replica node list on all nodes in
 %% the cluster. Assumes no failures.
@@ -313,7 +305,6 @@
                 write_locks_expire_ref = WriteLocksExpireRef,
                 push_trans_log_ref = PushTransLog,
                 prev_expire_point = now_to_seconds()}}.
-
 
 %%
 %% WRITE-LOCKS
@@ -349,7 +340,6 @@
     del_lock(Tag),
     {reply, ok, State};
 
-
 %%
 %% DATABASE OPERATIONS
 %%
@@ -445,7 +435,6 @@
     %% reply is discarded.
     {noreply, State#state{release_waiters = [{Key, From, now_to_ms() + Timeout} | Waiters]}};
 
-
 %%
 %% ADMINISTRATION
 %%
@@ -467,7 +456,6 @@
              State#state.lease_expire_ref,
              State#state.write_locks_expire_ref,
              State#state.push_trans_log_ref}, State}.
-
 
 %%
 %% REPLICATION
@@ -549,7 +537,6 @@
 %% SYSTEM EVENTS
 %%
 
-
 handle_info(expire_leases, State) ->
     %% Delete any leases that has expired. There might be writes in
     %% flight, but they have already been validated in the locking
@@ -643,7 +630,6 @@
                         (_)       -> false
                     end, Replies).
 
-
 %%
 %% EXPIRATION
 %%
@@ -667,7 +653,6 @@
             []
     end.
 
-
 %%
 %% WRITE-LOCKS
 %%
@@ -679,9 +664,4 @@
     ets:insert_new(?LOCK_DB, {Key, Tag, now_to_seconds() + 10}).
 
 del_lock(Tag) ->
-    ets:match_delete(?LOCK_DB, {'_', Tag, '_'}).
-
-dbg(S1,S2) ->
-    io:format("====================================~n"),
-    io:format("~p: ~p~n", [S1,S2]),
-    io:format("====================================~n").+    ets:match_delete(?LOCK_DB, {'_', Tag, '_'}).